language: c
sudo: false
addons:
  apt:
    sources:
    - ubuntu-toolchain-r-test

install:
  - bash -x devtools/travis-ci/install.sh
  - export PYTHONUNBUFFERED=true
  - export PATH=$HOME/miniconda/bin:$PATH

script:
  # Create a test environment
  - conda create --yes -n test python=$python
  # Activate the test environment
  - source activate test
  # Add org channel
  - conda config --add channels ${ORGNAME}
  # Add omnia dev channels
<<<<<<< HEAD
  #- conda config --add channels https://conda.anaconda.org/omnia/label/dev
=======
  - if [ $DEVOMNIA ]; then conda config --add channels https://conda.anaconda.org/omnia/label/dev; fi
>>>>>>> 6924eef3
  # Add conda-forge channel back to top priority
  - conda config --add channels conda-forge
  # Build the recipe
  - conda build devtools/conda-recipe
  # Install the package
  - conda install --yes --use-local ${PACKAGENAME}-dev
  # Install testing dependencies. Without specifying the numpy version, numpy
  # is downgraded to 1.9 and we get a "libgfortran not found" issue.
  - conda install --yes --quiet nose nose-timer pymbar "numpy>=1.11"
  # Test the package
  # TODO: remove the IGNORE_EXCEPTION_DETAIL when we drop Python2 support
  - cd devtools && nosetests $PACKAGENAME --nocapture --verbosity=2 --with-timer --with-doctest --doctest-options="+IGNORE_EXCEPTION_DETAIL" -a '!slow' && cd ..

env:
  matrix:
    - python=2.7 CONDA_PY=27
    - python=3.5 CONDA_PY=35
    - python=3.5 CONDA_PY=35 DEVOMNIA=true
    - python=3.6 CONDA_PY=36
  global:
    - ORGNAME="omnia" # the name of the organization
    - PACKAGENAME="openmmtools" # the name of your package
    - OPENMM_CPU_THREADS="1" # only use one CPU thread for determinism
    # encrypted BINSTAR_TOKEN for push of dev package to binstar
    - secure: "DP5heLvW3wnHvw6d2tinSHcyAxe0EWEsoL4X3lrGC+BSSy3Fd60pb90zSibK/hcxzV7Cb/x4mC4C7KPgGZEXzvVFH/iF7tg2Yy41XgyuZ5vxacfXICdryoTAlGxrbwACvO/ak+OHEYTtkX3OyFM/f8zV0z7Shz/rOSbSvcEKmpQ="

matrix:
  allow_failures:
  - env: python=3.5 CONDA_PY=35 DEVOMNIA=true

after_success:
  - echo "after_success"
  - if [ "$TRAVIS_SECURE_ENV_VARS" == true ]; then source devtools/travis-ci/after_success.sh; fi
<|MERGE_RESOLUTION|>--- conflicted
+++ resolved
@@ -18,11 +18,7 @@
   # Add org channel
   - conda config --add channels ${ORGNAME}
   # Add omnia dev channels
-<<<<<<< HEAD
-  #- conda config --add channels https://conda.anaconda.org/omnia/label/dev
-=======
   - if [ $DEVOMNIA ]; then conda config --add channels https://conda.anaconda.org/omnia/label/dev; fi
->>>>>>> 6924eef3
   # Add conda-forge channel back to top priority
   - conda config --add channels conda-forge
   # Build the recipe
