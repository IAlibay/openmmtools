package:
  name: openmmtools-dev
  version: 0.0.0

source:
  path: ../../

build:
  preserve_egg_dir: True
  number: 0

requirements:
  build:
    - python
    - cython
    - numpy
    - scipy
    - setuptools
    - openmm
    - parmed
<<<<<<< HEAD
    - netcdf4
    - pyyaml
=======
    - tqdm
>>>>>>> ac11fead

  run:
    - python
    - cython
    - numpy
    - scipy
    - setuptools
    - six
    - openmm
    - parmed
<<<<<<< HEAD
    - netcdf4
    - pyyaml

=======
    - tqdm
>>>>>>> ac11fead

test:
  requires:
    - nose
    - pymbar
    - tqdm
  imports:
    - openmmtools

about:
  home: https://github.com/choderalab/openmmtools
  license: GNU Lesser General Public License v2 or later (LGPLv2+)<|MERGE_RESOLUTION|>--- conflicted
+++ resolved
@@ -18,12 +18,9 @@
     - setuptools
     - openmm
     - parmed
-<<<<<<< HEAD
+    - tqdm
     - netcdf4
     - pyyaml
-=======
-    - tqdm
->>>>>>> ac11fead
 
   run:
     - python
@@ -34,13 +31,10 @@
     - six
     - openmm
     - parmed
-<<<<<<< HEAD
+    - tqdm
     - netcdf4
     - pyyaml
 
-=======
-    - tqdm
->>>>>>> ac11fead
 
 test:
   requires:
